/*
 * Copyright 2016 Analog Devices, Inc.
 *
 * This program is free software; you can redistribute it and/or modify
 * it under the terms of the GNU General Public License as published by
 * the Free Software Foundation; either version 3, or (at your option)
 * any later version.
 *
 * This program is distributed in the hope that it will be useful,
 * but WITHOUT ANY WARRANTY; without even the implied warranty of
 * MERCHANTABILITY or FITNESS FOR A PARTICULAR PURPOSE.  See the
 * GNU General Public License for more details.
 *
 * You should have received a copy of the GNU General Public License
 * along with GNU Radio; see the file LICENSE.  If not, write to
 * the Free Software Foundation, Inc., 51 Franklin Street,
 * Boston, MA 02110-1301, USA.
 */

#ifndef M2K_OSCILLOSCOPE_H
#define M2K_OSCILLOSCOPE_H

#include <iio.h>

/* GNU Radio includes */
#include <gnuradio/blocks/short_to_float.h>
#include <gnuradio/iio/device_source.h>
#include <gnuradio/blocks/complex_to_mag.h>

/* Qt includes */
#include <QPair>
#include <QPushButton>
#include <QVector>
#include <QWidget>
#include <QButtonGroup>

/* Local includes */
#include "oscilloscope_plot.hpp"
#include "iio_manager.hpp"
#include "filter.hpp"
#include "fft_block.hpp"
#include "scope_sink_f.h"
#include "xy_sink_c.h"
#include "histogram_sink_f.h"
#include "ConstellationDisplayPlot.h"
#include "FftDisplayPlot.h"
#include "HistogramDisplayPlot.h"
#include "spinbox_a.hpp"
#include "trigger_settings.hpp"
#include "osc_adc.h"
#include "plot_utils.hpp"

namespace Ui {
	class Channel;
	class Oscilloscope;
	class OscGeneralSettings;
<<<<<<< HEAD
	class ChannelSettings;
=======
	class MeasurementsPanel;
>>>>>>> bc701580
}

namespace adiscope {
	class Oscilloscope : public QWidget
	{
	    Q_OBJECT

	public:
		explicit Oscilloscope(struct iio_context *ctx,
				Filter *filt, QPushButton *runButton,
				float gain_ch1, float gain_ch2,
				QWidget *parent = 0);
		~Oscilloscope();

	signals:
		void triggerALevelChanged(double);
		void triggerBLevelChanged(double);
		void triggerDelayChanged(double);
		void selectedChannelChanged(int);

	private slots:
		void on_actionClose_triggered();
		void onCursorsToggled(bool on);
		void onMeasureToggled(bool on);

		void onFFT_view_toggled(bool visible);
		void onHistogram_view_toggled(bool visible);
		void onXY_view_toggled(bool visible);

		void onTriggerSettingsDelayChanged(double);
		void onTimeTriggerDelayChanged(double);

		void updateTriggerSpinbox(double);
		void updatePlotHorizDelay(double);

		void onVertScaleValueChanged(double value);
		void onHorizScaleValueChanged(double value);
		void onVertOffsetValueChanged(double value);
		void onHorizOffsetValueChanged(double value);

		void onChannelOffsetChanged(double value);

		void on_comboBox_currentIndexChanged(const QString &arg1);

		void channel_box_toggled(bool);
		void channel_name_checked(bool);

		void rightMenuFinished(bool opened);
		void toggleRightMenu();

		void runStopToggled(bool);

		void del_math_channel();

		void onMeasuremetsAvailable();

	private:
		OscADC adc;
		unsigned int nb_channels, nb_math_channels;
		QList<double> sampling_rates;
		double active_sample_rate;
		Ui::Oscilloscope *ui;
		Ui::OscGeneralSettings *gsettings_ui;
		Ui::ChannelSettings *ch_ui;
		adiscope::TriggerSettings trigger_settings;
		CapturePlot plot;
		FftDisplayPlot fft_plot;
		ConstellationDisplayPlot xy_plot;
		HistogramDisplayPlot hist_plot;
		Ui::MeasurementsPanel *measure_panel_ui;
		QWidget *measurePanel;

		adiscope::scope_sink_f::sptr qt_time_block;
		adiscope::scope_sink_f::sptr qt_fft_block;
		adiscope::xy_sink_c::sptr qt_xy_block;
		adiscope::histogram_sink_f::sptr qt_hist_block;
		boost::shared_ptr<iio_manager> iio;
		gr::basic_block_sptr adc_samp_conv_block;

		QMap<QString, QPair<gr::basic_block_sptr,
			gr::basic_block_sptr>> math_sinks;

		iio_manager::port_id *ids;
		iio_manager::port_id *fft_ids;
		iio_manager::port_id *hist_ids;
		iio_manager::port_id *xy_ids;

		ScaleSpinButton *timeBase;
		PositionSpinButton *timePosition;
		ScaleSpinButton *voltsPerDiv;
		PositionSpinButton *voltsPosition;

		bool fft_is_visible, hist_is_visible, xy_is_visible;

		int fft_size;

		double triggerDelay;
		int selectedChannel;

		NumberSeries voltsPerDivList;
		NumberSeries secPerDivList;

		MetricPrefixFormatter vertMeasureFormat;
		TimePrefixFormatter horizMeasureFormat;

		bool menuOpened;
		unsigned int current_channel;
		unsigned int math_chn_counter;

		QButtonGroup *settings_group;
		QButtonGroup *channels_group; // selected state of each channel

		QPushButton *active_settings_btn;
		QPushButton *menuRunButton;

		static const unsigned long maxBufferSize;

		void comboBoxUpdateToValue(QComboBox *box, double value, std::vector<double>list);

		void trigger_delay_write_hardware(double value);

		void settings_panel_update(int id);
		void settings_panel_size_adjust();
		void toggleRightMenu(QPushButton *btn);
		void create_math_panel();
		void add_math_channel(const std::string& function);
		unsigned int find_curve_number();
		QWidget *channelWidgetAtId(int id);
		void update_chn_settings_panel(int id, QWidget *chn_widget = NULL);

		void updateRunButton(bool ch_enabled);

		double pickSampleRateFor(double timeSpanSecs,
					double desiredBufferSize);
	};
}

#endif /* M2K_OSCILLOSCOPE_H */<|MERGE_RESOLUTION|>--- conflicted
+++ resolved
@@ -54,11 +54,8 @@
 	class Channel;
 	class Oscilloscope;
 	class OscGeneralSettings;
-<<<<<<< HEAD
 	class ChannelSettings;
-=======
 	class MeasurementsPanel;
->>>>>>> bc701580
 }
 
 namespace adiscope {
