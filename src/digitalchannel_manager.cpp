#include <stdio.h>
#include <stdlib.h>
#include <fcntl.h>
#include <vector>
#include <string.h>

#include <iio.h>
#include <QDebug>
#include <QJsonArray>
#include <QJsonDocument>
#include <QJsonObject>
#include <QJsonValue>
#include <QTimer>
#include <QFile>
#include <QtQml/QJSEngine>
#include <QtQml/QQmlEngine>
#include <QDirIterator>
#include <QPushButton>
#include <QFileDialog>

///* pulseview and sigrok */
#include <boost/math/common_factor.hpp>
#include "pulseview/pv/mainwindow.hpp"
#include "pulseview/pv/devices/binarybuffer.hpp"
#include "pulseview/pv/devicemanager.hpp"
#include "pulseview/pv/view/view.hpp"
#include "pulseview/pv/toolbars/mainbar.hpp"
#include "libsigrokcxx/libsigrokcxx.hpp"
#include "libsigrokdecode/libsigrokdecode.h"

//#include "pattern_generator.hpp"

#include "digitalchannel_manager.hpp"

using namespace std;
using namespace adiscope;

namespace pv {
class MainWindow;
class DeviceManager;
class Session;

namespace view {
class View;
class TraceTreeItem;
}
namespace toolbars {
class MainBar;
}
namespace widgets {
class DeviceToolButton;
}
}

namespace sigrok {
class Context;
}

namespace adiscope {

ChannelManager::ChannelManager()
{    
}
ChannelManager::~ChannelManager()
{

}

std::vector<int> ChannelManager::get_selected_indexes()
{
    unsigned int i=0;
    std::vector<int> selection;
    for(auto ch : channel_group)
    {
       if(ch->is_selected()) selection.push_back(i);
       i++;
    }
    return selection;
}

uint16_t ChannelManager::get_enabled_mask()
{
    unsigned int i=0;
    uint16_t ret=0;
    for(auto ch : channel_group)
    {
       if(ch->is_enabled()) ret = ret | ch->get_mask();
       i++;
    }
    return ret;
}

uint16_t ChannelManager::get_selected_mask(){
    unsigned int i=0;
    uint16_t ret=0;
    for(auto ch : channel_group)
    {
       if(ch->is_selected()) ret = ret | ch->get_mask();
       i++;
    }
    return ret;
}

std::vector<int> ChannelManager::get_enabled_indexes()
{
    unsigned int i=0;
    std::vector<int> selection;
    for(auto ch : channel_group)
    {
       if(ch->is_enabled()) selection.push_back(i);
       i++;
    }
    return selection;
}

std::vector<ChannelGroup*>* ChannelManager::get_channel_groups()
{
    return &channel_group;
}

ChannelGroup* ChannelManager::get_channel_group(int index)
{
    return channel_group[index];
}

void ChannelManager::deselect_all()
{
    for(auto&& ch : channel_group)
    {
        ch->select(false);
    }
}


Channel::Channel(uint16_t id_, std::string label_)
{
    label = label_;
    id =id_;
    mask = 1<<id_;
}
 Channel::~Channel()
 {

 }

ChannelUI::ChannelUI(Channel* ch, QWidget *parent) : QWidget(parent)
{
    this->ch = ch;
}
ChannelUI::~ChannelUI()
{}

Channel* ChannelUI::get_channel()
{
    return ch;
}

uint16_t Channel::get_mask()
{
    return mask;
}

uint16_t Channel::get_id()
{
    return id;
}

std::string Channel::get_label()
{
    return label;
}

<<<<<<< HEAD
std::vector<Channel*>* ChannelGroup::get_channels()
=======
void Channel::set_label(std::string label)
{
    this->label = label;
}

std::vector<Channel*> ChannelGroup::get_channels() const
>>>>>>> 2f0dccc4
{
    return &channels;
}

Channel* ChannelGroup::get_channel(int index)
{
    return channels[index];
}

bool ChannelGroup::is_selected() const
{
    return selected;
}

void ChannelGroup::select(bool value)
{
    selected = value;
}

void ChannelGroup::group(bool value)
{
    this->grouped = value;
}
void ChannelGroup::enable(bool value)
{
    this->enabled  = value;
}

bool ChannelGroup::is_grouped() const
{
    return grouped;
}

bool ChannelGroup::is_enabled() const
{
    return enabled;
}

ChannelGroup::ChannelGroup(Channel* ch)
{
    channels.push_back(ch);
    label = ch->get_label();
    group(false);
    select(false);
    enable(true);
}

ChannelGroup::ChannelGroup()
{
	group(false);
	select(false);
	enable(true);
}

ChannelGroup::~ChannelGroup()
{
    qDebug()<<"ChannelGroup destroyed";
}

void ChannelGroup::set_label(std::string label)
{
    this->label = label;
}

std::string ChannelGroup::get_label()
{
    return label;
}

uint16_t ChannelGroup::get_mask()
{
    uint16_t mask = 0;
    for(auto i=0;i<channels.size();i++)
    {
        mask = mask | channels[i]->get_mask();
    }
    return mask;
}

void ChannelGroup::add_channel(Channel *channel)
{
    channels.push_back(channel);
}

void ChannelGroup::remove_channel(int chIndex)
{
	channels.erase(channels.begin() + chIndex);
}

size_t ChannelGroup::get_channel_count()
{
    return channels.size();
}

std::vector<uint16_t> ChannelGroup::get_ids()
{
    std::vector<uint16_t> ret;
    for(auto ch: (*get_channels()))
        ret.push_back(ch->get_id());
    return ret;
}

ChannelGroupUI::ChannelGroupUI(ChannelGroup* chg, QWidget *parent) : QWidget(parent)
{
    this->chg = chg;
}
ChannelGroupUI::~ChannelGroupUI()
{

}

ChannelGroup* ChannelGroupUI::get_group()
{
    return chg;
}

void ChannelGroupUI::select(bool selected)
{
    chg->select(selected);
}
void ChannelGroupUI::enable(bool enabled)
{
    chg->enable(enabled);
}

}<|MERGE_RESOLUTION|>--- conflicted
+++ resolved
@@ -170,16 +170,12 @@
     return label;
 }
 
-<<<<<<< HEAD
+void Channel::set_label(std::string label)
+{
+    this->label = label;
+}
+
 std::vector<Channel*>* ChannelGroup::get_channels()
-=======
-void Channel::set_label(std::string label)
-{
-    this->label = label;
-}
-
-std::vector<Channel*> ChannelGroup::get_channels() const
->>>>>>> 2f0dccc4
 {
     return &channels;
 }
